--- conflicted
+++ resolved
@@ -29,9 +29,7 @@
 # ==============
 
 def variable_on_cpu(name, shape, initializer):
-    r"""
-    Next we concern ourselves with graph creation.
-    However, before we do so we must introduce a utility function ``variable_on_cpu()``
+    """
     used to create a variable in CPU memory.
     """
     # Use the /cpu:0 device for scoped operations
@@ -108,6 +106,7 @@
     return output, output_state
 
 
+
 def create_model(batch_x, seq_length, dropout, reuse=False, previous_state=None, overlap=True, rnn_impl=rnn_impl_lstmblockfusedcell):
     layers = {}
 
@@ -129,68 +128,26 @@
 
     # The next three blocks will pass `batch_x` through three hidden layers with
     # clipped RELU activation and dropout.
-
-    # 1st layer
-    b1 = variable_on_cpu('b1', [Config.n_hidden_1], tf.zeros_initializer())
-    h1 = variable_on_cpu('h1', [Config.n_input + 2*Config.n_input*Config.n_context, Config.n_hidden_1], tf.contrib.layers.xavier_initializer())
-    layer_1 = tf.minimum(tf.nn.relu(tf.add(tf.matmul(batch_x, h1), b1)), FLAGS.relu_clip)
-    layer_1 = tf.nn.dropout(layer_1, rate=dropout[0])
-    layers['layer_1'] = layer_1
-
-    # 2nd layer
-    b2 = variable_on_cpu('b2', [Config.n_hidden_2], tf.zeros_initializer())
-    h2 = variable_on_cpu('h2', [Config.n_hidden_1, Config.n_hidden_2], tf.contrib.layers.xavier_initializer())
-    layer_2 = tf.minimum(tf.nn.relu(tf.add(tf.matmul(layer_1, h2), b2)), FLAGS.relu_clip)
-    layer_2 = tf.nn.dropout(layer_2, rate=dropout[1])
-    layers['layer_2'] = layer_2
-
-    # 3rd layer
-    b3 = variable_on_cpu('b3', [Config.n_hidden_3], tf.zeros_initializer())
-    h3 = variable_on_cpu('h3', [Config.n_hidden_2, Config.n_hidden_3], tf.contrib.layers.xavier_initializer())
-    layer_3 = tf.minimum(tf.nn.relu(tf.add(tf.matmul(layer_2, h3), b3)), FLAGS.relu_clip)
-    layer_3 = tf.nn.dropout(layer_3, rate=dropout[2])
-    layers['layer_3'] = layer_3
-
-    # Now we create the forward and backward LSTM units.
-    # Both of which have inputs of length `n_cell_dim` and bias `1.0` for the forget gate of the LSTM.
-
-    # Forward direction cell:
-    if not tflite:
-        fw_cell = tf.contrib.rnn.LSTMBlockFusedCell(Config.n_cell_dim, reuse=reuse)
-        fw_cell2 = tf.contrib.rnn.LSTMBlockFusedCell(Config.n_cell_dim, reuse=reuse)
-        layers['fw_cell'] = fw_cell
-        layers['fw_cell2'] = fw_cell2
-    else:
-        fw_cell = tf.nn.rnn_cell.LSTMCell(Config.n_cell_dim, reuse=reuse)
+    layers['layer_1'] = layer_1 = dense('layer_1', batch_x, Config.n_hidden_1, dropout_rate=dropout[0])
+    layers['layer_2'] = layer_2 = dense('layer_2', layer_1, Config.n_hidden_2, dropout_rate=dropout[1])
+    layers['layer_3'] = layer_3 = dense('layer_3', layer_2, Config.n_hidden_3, dropout_rate=dropout[2])
 
     # `layer_3` is now reshaped into `[n_steps, batch_size, 2*n_cell_dim]`,
     # as the LSTM RNN expects its input to be of shape `[max_time, batch_size, input_size]`.
     layer_3 = tf.reshape(layer_3, [-1, batch_size, Config.n_hidden_3])
 
-        # Unstack/Unpack is not supported by NNAPI
-        layer_3 = tf.unstack(layer_3, n_steps)
-
-    # We parametrize the RNN implementation as the training and inference graph
-    # need to do different things here.
-    if not tflite:
-        output1, output_state1 = fw_cell(inputs=layer_3, dtype=tf.float32, sequence_length=seq_length, initial_state=previous_state)
-        output2, output_state2 = fw_cell2(inputs=output1, dtype=tf.float32, sequence_length=seq_length, initial_state=previous_state)
-    else:
-        output, output_state = tf.nn.static_rnn(fw_cell, layer_3, previous_state, tf.float32)
-        output = tf.concat(output, 0)
+    # Run through parametrized RNN implementation, as we use different RNNs
+    # for training and inference
+    output, output_state = rnn_impl(layer_3, seq_length, previous_state, reuse)
 
     # Reshape output from a tensor of shape [n_steps, batch_size, n_cell_dim]
     # to a tensor of shape [n_steps*batch_size, n_cell_dim]
-    output2 = tf.reshape(output2, [-1, Config.n_cell_dim])
-    layers['rnn_output'] = output2
-    layers['rnn_output_state'] = output_state2
-
-    # Now we feed `output` to the fifth hidden layer with clipped RELU activation and dropout
-    b5 = variable_on_cpu('b5', [Config.n_hidden_5], tf.zeros_initializer())
-    h5 = variable_on_cpu('h5', [Config.n_cell_dim, Config.n_hidden_5], tf.contrib.layers.xavier_initializer())
-    layer_5 = tf.minimum(tf.nn.relu(tf.add(tf.matmul(output2, h5), b5)), FLAGS.relu_clip)
-    layer_5 = tf.nn.dropout(layer_5, rate=dropout[5])
-    layers['layer_5'] = layer_5
+    output = tf.reshape(output, [-1, Config.n_cell_dim])
+    layers['rnn_output'] = output
+    layers['rnn_output_state'] = output_state
+
+    # Now we feed `output` to the fifth hidden layer with clipped RELU activation
+    layers['layer_5'] = layer_5 = dense('layer_5', output, Config.n_hidden_5, dropout_rate=dropout[5])
 
     # Now we apply a final linear layer creating `n_classes` dimensional vectors, the logits.
     layers['layer_6'] = layer_6 = dense('layer_6', layer_5, Config.n_hidden_6, relu=False)
@@ -272,7 +229,7 @@
 # on which all operations within the tower execute.
 # For example, all operations of 'tower 0' could execute on the first GPU `tf.device('/gpu:0')`.
 
-def get_tower_results(model_feeder, optimizer, dropout_rates, drop_source_layers):
+def get_tower_results(iterator, optimizer, dropout_rates, drop_source_layers):
     r'''
     With this preliminary step out of the way, we can for each GPU introduce a
     tower for which's batch we calculate and return the optimization gradients
@@ -397,7 +354,7 @@
 
 
 def log_grads_and_vars(grads_and_vars):
-    r'''
+    '''
     Let's also introduce a helper function for logging collections of gradient/variable tuples.
     '''
     for gradient, variable in grads_and_vars:
@@ -424,15 +381,7 @@
 
 
 def train():
-    # Create training and validation datasets
-    train_set = create_dataset(FLAGS.train_files.split(','),
-                               batch_size=FLAGS.train_batch_size,
-                               cache_path=FLAGS.feature_cache)
-
-    iterator = tf.data.Iterator.from_structure(train_set.output_types,
-                                               train_set.output_shapes,
-                                               output_classes=train_set.output_classes)
-
+            
     # The transfer learning approach here need us to supply the layers which we
     # want to exclude from the source model.
     # Say we want to exclude all layers except for the first one, we can use this:
@@ -445,52 +394,23 @@
     #
 
     drop_source_layers = ['2', '3', 'lstm', '5', '6'][-int(FLAGS.drop_source_layers):]
-
-    # Reading training set
-    train_index = SampleIndex()
-
-    train_data = preprocess(FLAGS.train_files.split(','),
-                            FLAGS.train_batch_size,
-                            Config.n_input,
-                            Config.n_context,
-                            Config.alphabet,
-                            hdf5_cache_path=FLAGS.train_cached_features_path)
-
-    train_set = DataSet(train_data,
-                        FLAGS.train_batch_size,
-                        limit=FLAGS.limit_train,
-                        next_index=train_index.inc)
-
-    # Reading validation set
-    dev_index = SampleIndex()
-
-    dev_data = preprocess(FLAGS.dev_files.split(','),
-                          FLAGS.dev_batch_size,
-                          Config.n_input,
-                          Config.n_context,
-                          Config.alphabet,
-                          hdf5_cache_path=FLAGS.dev_cached_features_path)
-
-    dev_set = DataSet(dev_data,
-                      FLAGS.dev_batch_size,
-                      limit=FLAGS.limit_dev,
-                      next_index=dev_index.inc)
-
-    # Combining all sets to a multi set model feeder
-    model_feeder = ModelFeeder(train_set,
-                               dev_set,
-                               Config.n_input,
-                               Config.n_context,
-                               Config.alphabet,
-                               tower_feeder_count=len(Config.available_devices))
-
-<<<<<<< HEAD
-=======
+    
+    # Create training and validation datasets
+    train_set = create_dataset(FLAGS.train_files.split(','),
+                               batch_size=FLAGS.train_batch_size,
+                               cache_path=FLAGS.feature_cache)
+
+    iterator = tf.data.Iterator.from_structure(train_set.output_types,
+                                               train_set.output_shapes,
+                                               output_classes=train_set.output_classes)
+
+    train_init_op = iterator.make_initializer(train_set)
+
+    
     if FLAGS.dev_files:
         dev_csvs = FLAGS.dev_files.split(',')
         dev_sets = [create_dataset([csv], batch_size=FLAGS.dev_batch_size) for csv in dev_csvs]
         dev_init_ops = [iterator.make_initializer(dev_set) for dev_set in dev_sets]
->>>>>>> e9af8b16
 
     # Dropout
     dropout_rates = [tf.placeholder(tf.float32, name='dropout_{}'.format(i)) for i in range(6)]
@@ -508,7 +428,7 @@
 
     # Building the graph
     optimizer = create_optimizer()
-    gradients, loss = get_tower_results(model_feeder, optimizer, dropout_rates, drop_source_layers)
+    gradients, loss = get_tower_results(iterator, optimizer, dropout_rates, drop_source_layers)
     # Average tower gradients across GPUs
     avg_tower_gradients = average_gradients(gradients)
     log_grads_and_vars(avg_tower_gradients)
@@ -538,7 +458,9 @@
     with tf.Session(config=Config.session_config) as session:
         log_debug('Session opened.')
 
+        #####################
         # TRANSFER LEARNING #
+        #####################
         if FLAGS.source_model_checkpoint_dir:
             print('Initializing model from', FLAGS.source_model_checkpoint_dir)
             ckpt = tf.train.load_checkpoint(FLAGS.source_model_checkpoint_dir)
@@ -559,23 +481,10 @@
             session.run(init_op)
         
         tf.get_default_graph().finalize()
+        #####################
         # TRANSFER LEARNING #
+        #####################
         
-        # # Loading or initializing
-        # loaded = False
-        # if FLAGS.load in ['auto', 'last']:
-        #     loaded = try_loading(session, checkpoint_saver, checkpoint_filename, 'most recent epoch')
-        # if not loaded and FLAGS.load in ['auto', 'best']:
-        #     loaded = try_loading(session, best_dev_saver, best_dev_filename, 'best validation')
-        # if not loaded:
-        #     if FLAGS.load in ['auto', 'init']:
-        #         log_info('Initializing...')
-        #         session.run(initializer)
-        #     else:
-        #         log_error('Unable to load %s model from specified checkpoint dir'
-        #                   ' - consider using load option "auto" or "init".' % FLAGS.load)
-        #         sys.exit(1)
-
         def run_set(set_name, epoch, init_op, dataset=None):
             is_train = set_name == 'train'
             train_op = apply_gradient_op if is_train else []
